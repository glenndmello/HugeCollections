/*
 * Copyright 2013 Peter Lawrey
 *
 * Licensed under the Apache License, Version 2.0 (the "License");
 * you may not use this file except in compliance with the License.
 * You may obtain a copy of the License at
 *
 *         http://www.apache.org/licenses/LICENSE-2.0
 *
 * Unless required by applicable law or agreed to in writing, software
 * distributed under the License is distributed on an "AS IS" BASIS,
 * WITHOUT WARRANTIES OR CONDITIONS OF ANY KIND, either express or implied.
 * See the License for the specific language governing permissions and
 * limitations under the License.
 */

package net.openhft.collections;

import net.openhft.lang.Maths;
import net.openhft.lang.io.Bytes;
import net.openhft.lang.io.DirectStore;

/**
 * Supports a simple interface for int -> int[] off heap.
 */
class VanillaIntIntMultiMap implements IntIntMultiMap {
    private static final int ENTRY_SIZE = 8;
    private static final int ENTRY_SIZE_SHIFT = 3;

    /**
     * Separate method because it is too easy to forget to cast to long
     * before shifting.
     */
    private static long indexToPos(int index) {
        return ((long) index) << ENTRY_SIZE_SHIFT;
    }

    private static final int UNSET_KEY = 0;
    private static final int HASH_INSTEAD_OF_UNSET_KEY = -1;
    private static final int UNSET_VALUE = Integer.MIN_VALUE;
    /**
     * hash is in 32 higher order bits, because in Intel's little-endian
     * they are written first in memory, and in memory we have keys and statemachine
     * in natural order: 4 bytes of k1, 4 bytes of v1, 4 bytes of k2, ...
     * and this is somehow compatible with previous version of this class,
<<<<<<< HEAD
     * where keys were written before statemachine explicitly.
     * <p/>
=======
     * where keys were written before values explicitly.
     * <p></p>
>>>>>>> 18884ceb
     * However, this layout increases latency of map operations
     * by 1 clock cycle :), because we always need to perform shift to obtain
     * the key between memory read and comparison with UNSET_KEY.
     */
    private static final long UNSET_ENTRY = Integer.MIN_VALUE & 0xFFFFFFFFL;

    private final int capacity;
    private final int capacityMask;
    private final long capacityMask2;
    private final Bytes bytes;

    public VanillaIntIntMultiMap(int minCapacity) {
        if (minCapacity < 0)
            throw new IllegalArgumentException();
        capacity = Maths.nextPower2(minCapacity, 16);
        capacityMask = capacity - 1;
        capacityMask2 = indexToPos(capacity - 1);
        bytes = new DirectStore(null, capacity * ENTRY_SIZE, false).createSlice();
        clear();
    }

    public VanillaIntIntMultiMap(Bytes bytes) {
        capacity = (int) (bytes.capacity() / ENTRY_SIZE);
        assert capacity == Maths.nextPower2(capacity, 16);
        capacityMask = capacity - 1;
        capacityMask2 = indexToPos(capacity - 1);
        this.bytes = bytes;
    }

    @Override
    public void put(int key, int value) {
        if (!putLimited(key, value, capacityMask + 1))
            throw new IllegalStateException("VanillaIntIntMultiMap is full");
    }

    public boolean putLimited(int key, int value, int limit) {
        if (key == UNSET_KEY)
            key = HASH_INSTEAD_OF_UNSET_KEY;
        long pos = indexToPos(key & capacityMask);
        for (int i = 0; i < limit; i++) {
            long entry = bytes.readLong(pos);
            int hash2 = (int) (entry >> 32);
            if (hash2 == UNSET_KEY) {
                bytes.writeLong(pos, (((long) key) << 32) | (value & 0xFFFFFFFFL));
                return true;
            }
            if (hash2 == key) {
                int value2 = (int) entry;
                if (value2 == value)
                    return true;
            }
            pos = (pos + ENTRY_SIZE) & capacityMask2;
        }
        return false;
    }

    @Override
    public boolean remove(int key, int value) {
        if (key == UNSET_KEY)
            key = HASH_INSTEAD_OF_UNSET_KEY;
        long pos = indexToPos(key & capacityMask);
        long removedPos = -1;
        for (int i = 0; i <= capacityMask; i++) {
            long entry = bytes.readLong(pos);
//            int hash2 = bytes.readInt(pos + KEY);
            int hash2 = (int) (entry >> 32);
            if (hash2 == key) {
//                int value2 = bytes.readInt(pos + VALUE);
                int value2 = (int) entry;
                if (value2 == value) {
                    removedPos = pos;
                    break;
                }
            } else if (hash2 == UNSET_KEY) {
                break;
            }
            pos = (pos + ENTRY_SIZE) & capacityMask2;
        }
        if (removedPos < 0)
            return false;
<<<<<<< HEAD
        int pos2 = pos;
        // now work back up the chain from pos to pos0;
        // Note: because of the mask, the pos can be actually less than pos0,
        // thus using != operator instead of >=
        while (pos != pos0) {
            pos = (pos - ENTRY_SIZE) & capacityMask2;
            long entry = bytes.readLong(pos);
//            int hash2 = bytes.readInt(pos + KEY);
            int hash2 = (int) (entry >> 32);
            if (hash2 == key) {
                // swap statemachine and zeroOut
                if (pos != pos0) {
                    long entry2 = bytes.readLong(pos);
                    bytes.writeLong(pos0, entry2);
                }
                bytes.writeLong(pos, UNSET_ENTRY);
=======
        long posToShift = removedPos;
        for (int i = 0; i <= capacityMask; i++) {
            posToShift = (posToShift + ENTRY_SIZE) & capacityMask2;
            long entryToShift = bytes.readLong(posToShift);
            int hash = (int) (entryToShift >> 32);
            if (hash == UNSET_KEY)
>>>>>>> master
                break;
            long insertPos = indexToPos(hash & capacityMask);
            // the following condition essentially means circular permutations
            // of three (r = removedPos, s = posToShift, i = insertPos)
            // positions are accepted:
            // [...i..r...s.] or
            // [...r..s...i.] or
            // [...s..i...r.]
            boolean cond1 = insertPos <= removedPos;
            boolean cond2 = removedPos <= posToShift;
            if ((cond1 && cond2) ||
                    // chain wrapped around capacity
                    (posToShift < insertPos && (cond1 || cond2))) {
                bytes.writeLong(removedPos, entryToShift);
                removedPos = posToShift;
            }
        }
<<<<<<< HEAD
        pos = (pos + ENTRY_SIZE) & capacityMask2;
        // re-inset any statemachine in between pos and pos2.
        while (pos < pos2) {
            long entry2 = bytes.readLong(pos);
            int hash2 = (int) (entry2 >> 32);
            int value2 = (int) entry2;
            // zeroOut the entry
            bytes.writeLong(pos, UNSET_ENTRY);
            // this might put it back in the same place or a different one.
            put(hash2, value2);
            pos = (pos + ENTRY_SIZE) & capacityMask2;
        }
=======
        bytes.writeLong(removedPos, UNSET_ENTRY);
>>>>>>> master
        return true;
    }

    /////////////////////
    // Stateful methods

    private int searchHash = -1;
    private long searchPos = -1;

    @Override
    public int startSearch(int key) {
        if (key == UNSET_KEY)
            key = HASH_INSTEAD_OF_UNSET_KEY;

        searchPos = indexToPos(key & capacityMask);
        return searchHash = key;
    }

    @Override
    public int nextPos() {
        for (int i = 0; i < capacity; i++) {
            long entry = bytes.readLong(searchPos);
            int hash2 = (int) (entry >> 32);
            if (hash2 == UNSET_KEY) {
                return UNSET_VALUE;
            }
            searchPos = (searchPos + ENTRY_SIZE) & capacityMask2;
            if (hash2 == searchHash) {
                return (int) entry;
            }
        }
        return UNSET_VALUE;
    }

    @Override
    public String toString() {
        StringBuilder sb = new StringBuilder();
        sb.append("{ ");
        for (int i = 0, pos = 0; i < capacity; i++, pos += ENTRY_SIZE) {
            long entry = bytes.readLong(pos);
            int key = (int) (entry >> 32);
            int value = (int) entry;
            if (key != UNSET_KEY)
                sb.append(key).append('=').append(value).append(", ");
        }
        if (sb.length() > 2) {
            sb.setLength(sb.length() - 2);
            return sb.append(" }").toString();
        }
        return "{ }";
    }

    @Override
    public void forEach(EntryConsumer action) {
        for (int i = 0, pos = 0; i < capacity; i++, pos += ENTRY_SIZE) {
            long entry = bytes.readLong(pos);
            int key = (int) (entry >> 32);
            int value = (int) entry;
            if (key != UNSET_KEY) {
                action.accept(key, value);
            }
        }
    }

    @Override
    public void clear() {
        for (int pos = 0; pos < bytes.capacity(); pos += ENTRY_SIZE) {
            bytes.writeLong(pos, UNSET_ENTRY);
        }
    }
}<|MERGE_RESOLUTION|>--- conflicted
+++ resolved
@@ -40,16 +40,11 @@
     private static final int UNSET_VALUE = Integer.MIN_VALUE;
     /**
      * hash is in 32 higher order bits, because in Intel's little-endian
-     * they are written first in memory, and in memory we have keys and statemachine
+     * they are written first in memory, and in memory we have keys and values
      * in natural order: 4 bytes of k1, 4 bytes of v1, 4 bytes of k2, ...
      * and this is somehow compatible with previous version of this class,
-<<<<<<< HEAD
-     * where keys were written before statemachine explicitly.
-     * <p/>
-=======
      * where keys were written before values explicitly.
      * <p></p>
->>>>>>> 18884ceb
      * However, this layout increases latency of map operations
      * by 1 clock cycle :), because we always need to perform shift to obtain
      * the key between memory read and comparison with UNSET_KEY.
@@ -130,31 +125,12 @@
         }
         if (removedPos < 0)
             return false;
-<<<<<<< HEAD
-        int pos2 = pos;
-        // now work back up the chain from pos to pos0;
-        // Note: because of the mask, the pos can be actually less than pos0,
-        // thus using != operator instead of >=
-        while (pos != pos0) {
-            pos = (pos - ENTRY_SIZE) & capacityMask2;
-            long entry = bytes.readLong(pos);
-//            int hash2 = bytes.readInt(pos + KEY);
-            int hash2 = (int) (entry >> 32);
-            if (hash2 == key) {
-                // swap statemachine and zeroOut
-                if (pos != pos0) {
-                    long entry2 = bytes.readLong(pos);
-                    bytes.writeLong(pos0, entry2);
-                }
-                bytes.writeLong(pos, UNSET_ENTRY);
-=======
         long posToShift = removedPos;
         for (int i = 0; i <= capacityMask; i++) {
             posToShift = (posToShift + ENTRY_SIZE) & capacityMask2;
             long entryToShift = bytes.readLong(posToShift);
             int hash = (int) (entryToShift >> 32);
             if (hash == UNSET_KEY)
->>>>>>> master
                 break;
             long insertPos = indexToPos(hash & capacityMask);
             // the following condition essentially means circular permutations
@@ -172,22 +148,7 @@
                 removedPos = posToShift;
             }
         }
-<<<<<<< HEAD
-        pos = (pos + ENTRY_SIZE) & capacityMask2;
-        // re-inset any statemachine in between pos and pos2.
-        while (pos < pos2) {
-            long entry2 = bytes.readLong(pos);
-            int hash2 = (int) (entry2 >> 32);
-            int value2 = (int) entry2;
-            // zeroOut the entry
-            bytes.writeLong(pos, UNSET_ENTRY);
-            // this might put it back in the same place or a different one.
-            put(hash2, value2);
-            pos = (pos + ENTRY_SIZE) & capacityMask2;
-        }
-=======
         bytes.writeLong(removedPos, UNSET_ENTRY);
->>>>>>> master
         return true;
     }
 
